import logging
from collections import defaultdict
from typing import Iterable, Union
from unittest.mock import MagicMock

import pytest
from freezegun import freeze_time
from scrapy import Spider
from scrapy.exceptions import IgnoreRequest, NotConfigured
from scrapy.http import Request, Response
from scrapy.settings import Settings
from scrapy.statscollectors import StatsCollector
from scrapy.utils.misc import create_instance
from scrapy.utils.test import get_crawler
from scrapy_poet import DynamicDeps
from zyte_common_items import Article, Item, Product

from zyte_spider_templates.middlewares import (
    AllowOffsiteMiddleware,
    CrawlingLogsMiddleware,
    MaxRequestsPerSeedDownloaderMiddleware,
    OffsiteRequestsPerSeedMiddleware,
    TrackSeedsSpiderMiddleware,
)


def get_fingerprinter(crawler):
    return lambda request: crawler.request_fingerprinter.fingerprint(request).hex()


@freeze_time("2023-10-10 20:09:29")
def test_crawling_logs_middleware_no_requests():
    crawler = get_crawler()
    middleware = create_instance(
        CrawlingLogsMiddleware, settings=crawler.settings, crawler=crawler
    )

    url = "https://example.com"
    request = Request(url)
    response = Response(url=url, request=request)

    request_fingerprint = get_fingerprinter(crawler)
    fingerprint = request_fingerprint(request)

    def results_gen():
        return

    crawl_logs = middleware.crawl_logs(response, results_gen())
    assert crawl_logs == (
        "Crawling Logs for https://example.com (parsed as: None):\n"
        "Nothing to crawl.\n"
        "Structured Logs:\n"
        "{\n"
        '  "time": "2023-10-10 20:09:29",\n'
        '  "current": {\n'
        '    "url": "https://example.com",\n'
        '    "request_url": "https://example.com",\n'
        f'    "request_fingerprint": "{fingerprint}",\n'
        '    "page_type": null,\n'
        '    "probability": null\n'
        "  },\n"
        '  "to_crawl": {}\n'
        "}"
    )


@freeze_time("2023-10-10 20:09:29")
def test_crawling_logs_middleware():
    crawler = get_crawler()
    middleware = create_instance(
        CrawlingLogsMiddleware, settings=crawler.settings, crawler=crawler
    )

    url = "https://example.com"
    request = Request(url)
    response = Response(url=url, request=request)

    product_request = Request(
        "https://example.com/tech/products?id=1",
        priority=199,
        meta={
            "crawling_logs": {
                "name": "Product ID 1",
                "probability": 0.9951,
                "page_type": "product",
            },
        },
    )
    next_page_request = Request(
        "https://example.com?page=2",
        priority=100,
        meta={
            "crawling_logs": {
                "name": "Category Page 2",
                "probability": 0.9712,
                "page_type": "nextPage",
            },
        },
    )
    subcategory_request = Request(
        "https://example.com/tech/products/monitors",
        priority=98,
        meta={
            "crawling_logs": {
                "name": "Monitors Subcategory",
                "probability": 0.9817,
                "page_type": "subCategories",
            },
        },
    )
    product_navigation_request = Request(
        "https://example.com/books/products",
        priority=91,
        meta={
            "crawling_logs": {
                "name": "Books Category",
                "probability": 0.9136,
                "page_type": "productNavigation",
            },
        },
    )
    product_navigation_heuristics_request = Request(
        "https://example.com/some-other-page",
        priority=10,
        meta={
            "crawling_logs": {
                "name": "Some Other Page",
                "probability": 0.1,
                "page_type": "productNavigation-heuristics",
            },
        },
    )
<<<<<<< HEAD
    article_request = Request(
        "https://example.com/article_1",
        priority=10,
        meta={
            "crawling_logs": {
                "name": "Article 1",
                "probability": 0.1,
                "page_type": "article",
            },
        },
    )
    article_navigation_request = Request(
        "https://example.com/article_navigation_1",
        priority=10,
        meta={
            "crawling_logs": {
                "name": "Article Navigation 1",
                "probability": 0.1,
                "page_type": "articleNavigation",
            },
        },
    )
    article_navigation_heuristics_request = Request(
        "https://example.com/article_and_navigation_1",
        priority=10,
        meta={
            "crawling_logs": {
                "name": "Article And Navigation 1",
                "probability": 0.1,
                "page_type": "articleNavigation-heuristics",
=======
    job_posting_request = Request(
        "https://example.com/job_1",
        priority=10,
        meta={
            "crawling_logs": {
                "name": "Job Posting 1",
                "probability": 0.1,
                "page_type": "jobPosting",
            },
        },
    )
    job_posting_navigation_request = Request(
        "https://example.com/job_navigation_1",
        priority=10,
        meta={
            "crawling_logs": {
                "name": "Job Posting Navigation 1",
                "probability": 0.1,
                "page_type": "jobPostingNavigation",
>>>>>>> 9e0e658c
            },
        },
    )
    custom_request = Request(
        "https://example.com/custom-page-type",
        meta={
            "crawling_logs": {
                "name": "Custom Page",
                "page_type": "some other page_type",
                "foo": "bar",
            },
        },
    )
    unknown_request = Request(
        "https://example.com/other-unknown",
    )

    request_fingerprint = get_fingerprinter(crawler)
    fingerprint = request_fingerprint(request)
    product_request_fp = request_fingerprint(product_request)
    next_page_request_fp = request_fingerprint(next_page_request)
    subcategory_request_fp = request_fingerprint(subcategory_request)
    product_navigation_request_fp = request_fingerprint(product_navigation_request)
    product_navigation_heuristics_request_fp = request_fingerprint(
        product_navigation_heuristics_request
    )
    job_posting_request_fp = request_fingerprint(job_posting_request)
    job_posting_navigation_request_fp = request_fingerprint(
        job_posting_navigation_request
    )
    custom_request_fp = request_fingerprint(custom_request)
    article_request_fp = request_fingerprint(article_request)
    article_navigation_request_fp = request_fingerprint(article_navigation_request)
    article_navigation_heuristics_request_fp = request_fingerprint(
        article_navigation_heuristics_request
    )
    custom_request_fp = request_fingerprint(custom_request)
    unknown_request_fp = request_fingerprint(unknown_request)

    def results_gen():
        yield product_request
        yield next_page_request
        yield subcategory_request
        yield product_navigation_request
        yield product_navigation_heuristics_request
<<<<<<< HEAD
        yield article_request
        yield article_navigation_request
        yield article_navigation_heuristics_request
=======
        yield job_posting_request
        yield job_posting_navigation_request
>>>>>>> 9e0e658c
        yield custom_request
        yield unknown_request

    crawl_logs = middleware.crawl_logs(response, results_gen())
    assert crawl_logs == (
        "Crawling Logs for https://example.com (parsed as: None):\n"
        "Number of Requests per page type:\n"
        "- product: 1\n"
        "- nextPage: 1\n"
        "- subCategories: 1\n"
        "- productNavigation: 1\n"
        "- productNavigation-heuristics: 1\n"
<<<<<<< HEAD
        "- article: 1\n"
        "- articleNavigation: 1\n"
        "- articleNavigation-heuristics: 1\n"
=======
        "- jobPosting: 1\n"
        "- jobPostingNavigation: 1\n"
>>>>>>> 9e0e658c
        "- some other page_type: 1\n"
        "- unknown: 1\n"
        "Structured Logs:\n"
        "{\n"
        '  "time": "2023-10-10 20:09:29",\n'
        '  "current": {\n'
        '    "url": "https://example.com",\n'
        '    "request_url": "https://example.com",\n'
        f'    "request_fingerprint": "{fingerprint}",\n'
        '    "page_type": null,\n'
        '    "probability": null\n'
        "  },\n"
        '  "to_crawl": {\n'
        '    "product": [\n'
        "      {\n"
        '        "name": "Product ID 1",\n'
        '        "probability": 0.9951,\n'
        '        "page_type": "product",\n'
        '        "request_url": "https://example.com/tech/products?id=1",\n'
        '        "request_priority": 199,\n'
        f'        "request_fingerprint": "{product_request_fp}"\n'
        "      }\n"
        "    ],\n"
        '    "nextPage": [\n'
        "      {\n"
        '        "name": "Category Page 2",\n'
        '        "probability": 0.9712,\n'
        '        "page_type": "nextPage",\n'
        '        "request_url": "https://example.com?page=2",\n'
        '        "request_priority": 100,\n'
        f'        "request_fingerprint": "{next_page_request_fp}"\n'
        "      }\n"
        "    ],\n"
        '    "subCategories": [\n'
        "      {\n"
        '        "name": "Monitors Subcategory",\n'
        '        "probability": 0.9817,\n'
        '        "page_type": "subCategories",\n'
        '        "request_url": "https://example.com/tech/products/monitors",\n'
        '        "request_priority": 98,\n'
        f'        "request_fingerprint": "{subcategory_request_fp}"\n'
        "      }\n"
        "    ],\n"
        '    "productNavigation": [\n'
        "      {\n"
        '        "name": "Books Category",\n'
        '        "probability": 0.9136,\n'
        '        "page_type": "productNavigation",\n'
        '        "request_url": "https://example.com/books/products",\n'
        '        "request_priority": 91,\n'
        f'        "request_fingerprint": "{product_navigation_request_fp}"\n'
        "      }\n"
        "    ],\n"
        '    "productNavigation-heuristics": [\n'
        "      {\n"
        '        "name": "Some Other Page",\n'
        '        "probability": 0.1,\n'
        '        "page_type": "productNavigation-heuristics",\n'
        '        "request_url": "https://example.com/some-other-page",\n'
        '        "request_priority": 10,\n'
        f'        "request_fingerprint": "{product_navigation_heuristics_request_fp}"\n'
        "      }\n"
        "    ],\n"
<<<<<<< HEAD
        '    "article": [\n'
        "      {\n"
        '        "name": "Article 1",\n'
        '        "probability": 0.1,\n'
        '        "page_type": "article",\n'
        '        "request_url": "https://example.com/article_1",\n'
        '        "request_priority": 10,\n'
        f'        "request_fingerprint": "{article_request_fp}"\n'
        "      }\n"
        "    ],\n"
        '    "articleNavigation": [\n'
        "      {\n"
        '        "name": "Article Navigation 1",\n'
        '        "probability": 0.1,\n'
        '        "page_type": "articleNavigation",\n'
        '        "request_url": "https://example.com/article_navigation_1",\n'
        '        "request_priority": 10,\n'
        f'        "request_fingerprint": "{article_navigation_request_fp}"\n'
        "      }\n"
        "    ],\n"
        '    "articleNavigation-heuristics": [\n'
        "      {\n"
        '        "name": "Article And Navigation 1",\n'
        '        "probability": 0.1,\n'
        '        "page_type": "articleNavigation-heuristics",\n'
        '        "request_url": "https://example.com/article_and_navigation_1",\n'
        '        "request_priority": 10,\n'
        f'        "request_fingerprint": "{article_navigation_heuristics_request_fp}"\n'
=======
        '    "jobPosting": [\n'
        "      {\n"
        '        "name": "Job Posting 1",\n'
        '        "probability": 0.1,\n'
        '        "page_type": "jobPosting",\n'
        '        "request_url": "https://example.com/job_1",\n'
        '        "request_priority": 10,\n'
        f'        "request_fingerprint": "{job_posting_request_fp}"\n'
        "      }\n"
        "    ],\n"
        '    "jobPostingNavigation": [\n'
        "      {\n"
        '        "name": "Job Posting Navigation 1",\n'
        '        "probability": 0.1,\n'
        '        "page_type": "jobPostingNavigation",\n'
        '        "request_url": "https://example.com/job_navigation_1",\n'
        '        "request_priority": 10,\n'
        f'        "request_fingerprint": "{job_posting_navigation_request_fp}"\n'
>>>>>>> 9e0e658c
        "      }\n"
        "    ],\n"
        '    "some other page_type": [\n'
        "      {\n"
        '        "name": "Custom Page",\n'
        '        "page_type": "some other page_type",\n'
        '        "foo": "bar",\n'
        '        "request_url": "https://example.com/custom-page-type",\n'
        '        "request_priority": 0,\n'
        f'        "request_fingerprint": "{custom_request_fp}"\n'
        "      }\n"
        "    ],\n"
        '    "unknown": [\n'
        "      {\n"
        '        "request_url": "https://example.com/other-unknown",\n'
        '        "request_priority": 0,\n'
        f'        "request_fingerprint": "{unknown_request_fp}"\n'
        "      }\n"
        "    ]\n"
        "  }\n"
        "}"
    )


def test_crawling_logs_middleware_deprecated_subclassing():
    class CustomCrawlingLogsMiddleware(CrawlingLogsMiddleware):
        def __init__(self):
            pass

    crawler = get_crawler()
    with pytest.warns(DeprecationWarning, match="must now accept a crawler parameter"):
        middleware = create_instance(
            CustomCrawlingLogsMiddleware, settings=crawler.settings, crawler=crawler
        )
    assert middleware._crawler == crawler
    assert hasattr(middleware, "_fingerprint")


@pytest.mark.parametrize(
    "req,allowed",
    (
        (Request("https://example.com"), True),
        (Request("https://outside-example.com"), False),
        (Request("https://outside-example.com", meta={"allow_offsite": True}), True),
    ),
)
def test_item_offsite_middleware(req, allowed):
    class TestSpider(Spider):
        name = "test"
        allowed_domains = ("example.com",)

    spider = TestSpider()
    crawler = get_crawler(TestSpider)
    stats = StatsCollector(crawler)
    middleware = AllowOffsiteMiddleware(stats)
    middleware.spider_opened(spider)

    assert middleware.should_follow(req, spider) == allowed


@pytest.fixture
def mock_crawler():
    mock_settings = MagicMock(spec=Settings)
    mock_crawler = MagicMock(spec=["spider", "settings"])
    mock_crawler.settings = mock_settings
    return mock_crawler


@pytest.mark.parametrize("max_requests_per_seed", [10, "10", -10, False, None])
def test_middleware_init(mock_crawler, max_requests_per_seed):
    class TestSpider(Spider):
        name = "test"
        allowed_domains = ("example.com",)
        settings = Settings({"MAX_REQUESTS_PER_SEED": max_requests_per_seed})

    crawler = get_crawler(TestSpider)
    crawler.spider = TestSpider()
    if max_requests_per_seed not in [-10, False, None]:
        middleware = MaxRequestsPerSeedDownloaderMiddleware(crawler)
        assert middleware.max_requests_per_seed == int(max_requests_per_seed)
    else:
        with pytest.raises(NotConfigured):
            MaxRequestsPerSeedDownloaderMiddleware(crawler)


@pytest.mark.parametrize(
    "seed, requests_per_seed, max_requests_per_seed, expected_result",
    [
        (
            "http://example.com",
            2,
            5,
            False,
        ),  # Request count below max_requests_per_seed
        (
            "http://example.com",
            2,
            2,
            True,
        ),  # Request count equal to max_requests_per_seed
        (
            "http://example.com",
            5,
            2,
            True,
        ),  # Request count above to max_requests_per_seed
    ],
)
def test_max_requests_per_seed_reached(
    mock_crawler, seed, requests_per_seed, max_requests_per_seed, expected_result
):
    mock_crawler.spider.settings = Settings(
        {"MAX_REQUESTS_PER_SEED": max_requests_per_seed}
    )
    downloader_middleware = MaxRequestsPerSeedDownloaderMiddleware(mock_crawler)
    downloader_middleware.requests_per_seed = defaultdict()
    downloader_middleware.requests_per_seed[seed] = requests_per_seed

    assert downloader_middleware.max_requests_per_seed_reached(seed) == expected_result


def _get_seed_crawler():
    class TestSpiderSeed(Spider):
        name = "test_seed"

    crawler = get_crawler(TestSpiderSeed)
    crawler.spider = TestSpiderSeed()
    crawler.spider.settings = Settings({"MAX_REQUESTS_PER_SEED": 2})
    return crawler


def test_process_request():
    request_url_1 = "https://example.com/1"
    request_url_2 = "https://example.com/2"
    request_url_3 = "https://example.com/3"

    crawler = _get_seed_crawler()
    spider_middleware = TrackSeedsSpiderMiddleware(crawler)
    downloader_middleware = MaxRequestsPerSeedDownloaderMiddleware(crawler)
    request_gen: Iterable[Union[Request, Item]]
    request: Union[Request, Item]

    request = Request(url=request_url_1)
    request_gen = spider_middleware.process_start_requests([request], crawler.spider)
    request = list(request_gen)[0]
    assert request.meta["seed"] == request_url_1
    downloader_middleware.process_request(request, crawler.spider)
    assert downloader_middleware.requests_per_seed == {request_url_1: 1}

    response = Response(url=request_url_1, request=request)
    request = Request(url=request_url_2)
    request_gen = spider_middleware.process_spider_output(
        response, [request], crawler.spider
    )
    request = list(request_gen)[0]
    assert isinstance(request, Request)
    assert request.meta["seed"] == request_url_1
    downloader_middleware.process_request(request, crawler.spider)
    assert downloader_middleware.requests_per_seed == {request_url_1: 2}

    # After reaching the max request for the given seed, requests would be filtered.
    response = Response(url=request_url_2, request=request)
    request = Request(url=request_url_3)
    request_gen = spider_middleware.process_spider_output(
        response, [request], crawler.spider
    )
    request = list(request_gen)[0]
    assert isinstance(request, Request)
    assert request.meta["seed"] == request_url_1
    with pytest.raises(IgnoreRequest):
        downloader_middleware.process_request(request, crawler.spider)
    assert downloader_middleware.requests_per_seed == {request_url_1: 2}


def test_process_request_seed_override():
    """This tests the scenario when the 'seed' in the request.meta is overridden in the
    start_requests() method.
    """

    request_url_1 = "https://example.com/1"
    request_url_2 = "https://example.com/2"
    request_url_3 = "https://example.com/3"

    crawler = _get_seed_crawler()
    spider_middleware = TrackSeedsSpiderMiddleware(crawler)
    downloader_middleware = MaxRequestsPerSeedDownloaderMiddleware(crawler)
    request_gen: Iterable[Union[Request, Item]]
    request: Union[Request, Item]

    seed = "some non-url key"

    request = Request(url=request_url_1, meta={"seed": seed})
    request_gen = spider_middleware.process_start_requests([request], crawler.spider)
    request = list(request_gen)[0]
    assert request.meta["seed"] == seed
    downloader_middleware.process_request(request, crawler.spider)
    assert downloader_middleware.requests_per_seed == {seed: 1}

    response = Response(url=request_url_1, request=request)
    request = Request(url=request_url_2)
    request_gen = spider_middleware.process_spider_output(
        response, [request], crawler.spider
    )
    request = list(request_gen)[0]
    assert isinstance(request, Request)
    assert request.meta["seed"] == seed
    downloader_middleware.process_request(request, crawler.spider)
    assert downloader_middleware.requests_per_seed == {seed: 2}

    # After reaching the max request for the given seed, requests would be filtered.

    response = Response(url=request_url_2, request=request)
    request = Request(url=request_url_3)
    request_gen = spider_middleware.process_spider_output(
        response, [request], crawler.spider
    )
    request = list(request_gen)[0]
    assert isinstance(request, Request)
    assert request.meta["seed"] == seed
    with pytest.raises(IgnoreRequest):
        downloader_middleware.process_request(request, crawler.spider)
    assert downloader_middleware.requests_per_seed == {seed: 2}


def test_process_request_seed_override_2():
    """Similar to test_process_request_seed_override() but instead of overridding the
    'seed' value in the start_requests(), it's in one of the callbacks.
    """

    request_url_1 = "https://example.com/1"
    request_url_2 = "https://example.com/2"
    request_url_3 = "https://example.com/3"
    request_url_4 = "https://example.com/4"

    crawler = _get_seed_crawler()
    spider_middleware = TrackSeedsSpiderMiddleware(crawler)
    downloader_middleware = MaxRequestsPerSeedDownloaderMiddleware(crawler)
    request_gen: Iterable[Union[Request, Item]]
    request: Union[Request, Item]

    seed_1 = "some non-url key"
    seed_2 = "another non-url key"

    request_1 = Request(url=request_url_1, meta={"seed": seed_1})
    request_gen = spider_middleware.process_start_requests([request_1], crawler.spider)
    request = list(request_gen)[0]
    assert request.meta["seed"] == seed_1
    downloader_middleware.process_request(request, crawler.spider)
    assert downloader_middleware.requests_per_seed == {seed_1: 1}

    # This request coming from a callback uses a new seed value.

    response = Response(url=request_url_1, request=request_1)
    request_2 = Request(url=request_url_2, meta={"seed": seed_2})
    request_gen = spider_middleware.process_spider_output(
        response, [request_2], crawler.spider
    )
    request = list(request_gen)[0]
    assert isinstance(request, Request)
    assert request.meta["seed"] == seed_2
    downloader_middleware.process_request(request, crawler.spider)
    assert downloader_middleware.requests_per_seed == {seed_1: 1, seed_2: 1}

    response = Response(url=request_url_2, request=request_2)
    request_3 = Request(url=request_url_3)
    request_gen = spider_middleware.process_spider_output(
        response, [request_3], crawler.spider
    )
    request = list(request_gen)[0]
    assert isinstance(request, Request)
    assert request.meta["seed"] == seed_2
    downloader_middleware.process_request(request, crawler.spider)
    assert downloader_middleware.requests_per_seed == {seed_1: 1, seed_2: 2}

    # After reaching the max request for the 2nd seed, requests would be filtered.

    response = Response(url=request_url_3, request=request_3)
    request_4 = Request(url=request_url_4)
    request_gen = spider_middleware.process_spider_output(
        response, [request_4], crawler.spider
    )
    request = list(request_gen)[0]
    assert isinstance(request, Request)
    assert request.meta["seed"] == seed_2
    with pytest.raises(IgnoreRequest):
        downloader_middleware.process_request(request, crawler.spider)
    assert downloader_middleware.requests_per_seed == {seed_1: 1, seed_2: 2}


def test_process_request_seed_override_multiple():
    """Similar to test_process_request_seed_override() but multiple start requests
    point to the same seed.
    """

    request_url_1 = "https://us.example.com/1"
    request_url_2 = "https://fr.example.com/1"
    request_url_3 = "https://us.example.com/2"

    crawler = _get_seed_crawler()
    spider_middleware = TrackSeedsSpiderMiddleware(crawler)
    downloader_middleware = MaxRequestsPerSeedDownloaderMiddleware(crawler)
    request_gen: Iterable[Union[Request, Item]]
    request: Union[Request, Item]

    seed = "some non-url key"

    request = Request(url=request_url_1, meta={"seed": seed})
    request_gen = spider_middleware.process_start_requests([request], crawler.spider)
    request = list(request_gen)[0]
    assert request.meta["seed"] == seed
    downloader_middleware.process_request(request, crawler.spider)
    assert downloader_middleware.requests_per_seed == {seed: 1}

    request = Request(url=request_url_2, meta={"seed": seed})
    request_gen = spider_middleware.process_start_requests([request], crawler.spider)
    request = list(request_gen)[0]
    assert request.meta["seed"] == seed
    downloader_middleware.process_request(request, crawler.spider)
    assert downloader_middleware.requests_per_seed == {seed: 2}

    # After reaching the max request for the given seed, requests would be filtered.

    response = Response(url=request_url_1, request=request)
    request = Request(url=request_url_3)
    request_gen = spider_middleware.process_spider_output(
        response, [request], crawler.spider
    )
    request = list(request_gen)[0]
    assert isinstance(request, Request)
    assert request.meta["seed"] == seed
    with pytest.raises(IgnoreRequest):
        downloader_middleware.process_request(request, crawler.spider)
    assert downloader_middleware.requests_per_seed == {seed: 2}


def test_process_request_seed_override_downstream():
    """This tests the scenario when the 'seed' in the request.meta is overridden in the
    start_requests() method, but an unrelated request downstream from another domain
    uses the same custom 'seed' value.
    """

    request_url_1 = "https://example.com/1"
    request_url_2 = "https://another-example.com/1"
    request_url_3 = "https://example.com/2"

    crawler = _get_seed_crawler()
    spider_middleware = TrackSeedsSpiderMiddleware(crawler)
    downloader_middleware = MaxRequestsPerSeedDownloaderMiddleware(crawler)
    request_gen: Iterable[Union[Request, Item]]
    request: Union[Request, Item]

    seed = "some non-url key"

    request = Request(url=request_url_1, meta={"seed": seed})
    request_gen = spider_middleware.process_start_requests([request], crawler.spider)
    request = list(request_gen)[0]
    assert request.meta["seed"] == seed
    downloader_middleware.process_request(request, crawler.spider)
    assert downloader_middleware.requests_per_seed == {seed: 1}

    response = Response(url=request_url_1, request=request)
    request = Request(url=request_url_2, meta={"seed": seed})
    request_gen = spider_middleware.process_spider_output(
        response, [request], crawler.spider
    )
    request = list(request_gen)[0]
    assert isinstance(request, Request)
    assert request.meta["seed"] == seed
    downloader_middleware.process_request(request, crawler.spider)
    assert downloader_middleware.requests_per_seed == {seed: 2}

    # After reaching the max request for the given seed, requests would be filtered.

    response = Response(url=request_url_2, request=request)
    request = Request(url=request_url_3)
    request_gen = spider_middleware.process_spider_output(
        response, [request], crawler.spider
    )
    request = list(request_gen)[0]
    assert isinstance(request, Request)
    assert request.meta["seed"] == seed
    with pytest.raises(IgnoreRequest):
        downloader_middleware.process_request(request, crawler.spider)
    assert downloader_middleware.requests_per_seed == {seed: 2}


def test_process_request_seed_override_remove():
    """This tests the scenario when the 'seed' in the request.meta is overridden in the
    start_requests() method, but one of the request explicitly sets the 'seed' to None.
    """

    request_url_1 = "https://example.com/1"
    request_url_2 = "https://example.com/2"  # This one removes the 'seed' in meta
    request_url_3 = "https://example.com/3"
    request_url_4 = "https://example.com/4"
    request_url_5 = "https://example.com/5"

    crawler = _get_seed_crawler()
    spider_middleware = TrackSeedsSpiderMiddleware(crawler)
    downloader_middleware = MaxRequestsPerSeedDownloaderMiddleware(crawler)
    request_gen: Iterable[Union[Request, Item]]

    seed = "some non-url key"

    request_1: Request = Request(url=request_url_1, meta={"seed": seed})
    request_gen = spider_middleware.process_start_requests([request_1], crawler.spider)
    request = list(request_gen)[0]
    assert isinstance(request, Request)
    assert request.meta["seed"] == seed
    downloader_middleware.process_request(request, crawler.spider)
    assert downloader_middleware.requests_per_seed == {seed: 1}

    response = Response(url=request_url_1, request=request_1)
    request_2: Union[Request, Item] = Request(url=request_url_2, meta={"seed": None})
    request_gen = spider_middleware.process_spider_output(
        response, [request_2], crawler.spider
    )
    request_2 = list(request_gen)[0]
    assert isinstance(request_2, Request)
    assert request_2.meta["seed"] is None
    downloader_middleware.process_request(request_2, crawler.spider)
    assert downloader_middleware.requests_per_seed == {seed: 1}

    # A request coming from the request which sets 'seed' to None won't have a sticky
    # 'seed' value.

    response = Response(url=request_url_1, request=request_2)
    request_3: Union[Request, Item] = Request(url=request_url_3)
    request_gen = spider_middleware.process_spider_output(
        response, [request_3], crawler.spider
    )
    request_3 = list(request_gen)[0]
    assert isinstance(request_3, Request)
    assert "seed" not in request_3.meta
    downloader_middleware.process_request(request_3, crawler.spider)
    assert downloader_middleware.requests_per_seed == {seed: 1}

    # However, a request coming from the untampered 'seed' value would still have the
    # stick 'seed' value.

    response = Response(url=request_url_1, request=request_1)
    request_4: Union[Request, Item] = Request(url=request_url_4)
    request_gen = spider_middleware.process_spider_output(
        response, [request_4], crawler.spider
    )
    request_4 = list(request_gen)[0]
    assert isinstance(request_4, Request)
    assert request_4.meta["seed"] == seed
    downloader_middleware.process_request(request_4, crawler.spider)
    assert downloader_middleware.requests_per_seed == {seed: 2}

    # Eventually, the stick 'seed' would result in filtered requests

    response = Response(url=request_url_5, request=request_4)
    request_5: Union[Request, Item] = Request(url=request_url_5)
    request_gen = spider_middleware.process_spider_output(
        response, [request_5], crawler.spider
    )
    request_5 = list(request_gen)[0]
    assert isinstance(request_5, Request)
    assert request.meta["seed"] == seed
    with pytest.raises(IgnoreRequest):
        downloader_middleware.process_request(request_5, crawler.spider)
    assert downloader_middleware.requests_per_seed == {seed: 2}


def test_process_request_seed_none():
    """The user sets the 'seed' meta to None in the start_requests() method.

    This essentially disables the middleware and the 'MAX_REQUESTS_PER_SEED' setting has
    no effect.
    """

    request_url_1 = "https://example.com/1"
    request_url_2 = "https://example.com/2"
    request_url_3 = "https://example.com/3"

    crawler = _get_seed_crawler()
    spider_middleware = TrackSeedsSpiderMiddleware(crawler)
    downloader_middleware = MaxRequestsPerSeedDownloaderMiddleware(crawler)
    request_gen: Iterable[Union[Request, Item]]
    request: Union[Request, Item]

    request = Request(url=request_url_1, meta={"seed": None})
    request_gen = spider_middleware.process_start_requests([request], crawler.spider)
    request = list(request_gen)[0]
    assert request.meta["seed"] is None
    downloader_middleware.process_request(request, crawler.spider)
    assert downloader_middleware.requests_per_seed == {}

    response = Response(url=request_url_1, request=request)
    request = Request(url=request_url_2)
    request_gen = spider_middleware.process_spider_output(
        response, [request], crawler.spider
    )
    request = list(request_gen)[0]
    assert isinstance(request, Request)
    assert "seed" not in request.meta
    downloader_middleware.process_request(request, crawler.spider)
    assert downloader_middleware.requests_per_seed == {}

    # Unlike the other tests above, the 3rd one pushes through since the
    # 'MAX_REQUESTS_PER_SEED' setting takes no effect.

    response = Response(url=request_url_2, request=request)
    request = Request(url=request_url_3)
    request_gen = spider_middleware.process_spider_output(
        response, [request], crawler.spider
    )
    request = list(request_gen)[0]
    assert isinstance(request, Request)
    assert "seed" not in request.meta
    downloader_middleware.process_request(request, crawler.spider)
    assert downloader_middleware.requests_per_seed == {}


def test_offsite_requests_per_seed_middleware_not_configured():
    class TestSpider(Spider):
        name = "test"

    crawler = get_crawler()
    crawler.spider = TestSpider()
    crawler.spider.settings = Settings({"OFFSITE_REQUESTS_PER_SEED_ENABLED": False})
    with pytest.raises(NotConfigured):
        OffsiteRequestsPerSeedMiddleware(crawler)


def test_offsite_requests_per_seed_middleware():
    class TestSpider(Spider):
        name = "test"

    crawler = get_crawler()
    crawler.spider = TestSpider()
    crawler.stats = StatsCollector(crawler)
    crawler.spider.settings = Settings({"OFFSITE_REQUESTS_PER_SEED_ENABLED": True})
    middleware = OffsiteRequestsPerSeedMiddleware(crawler)

    # no result
    request = Request(url="https://example.com/1")
    response = Response(url=request.url, request=request)
    result = list(middleware.process_spider_output(response, [], crawler.spider))
    assert not crawler.stats.get_value("offsite_requests_per_seed/domains")
    assert not crawler.stats.get_value("offsite_requests_per_seed/filtered")
    assert result == []
    assert middleware.allowed_domains_per_seed == {}
    assert "seed_url" not in request.meta

    # is_seed_request: True, domain allowed
    seed = "https://example.com/1"
    request = Request(
        url="https://example.com/1", meta={"is_seed_request": True, "seed": seed}
    )
    item = Article(url="https://example.com/article")
    response = Response(url=request.url, request=request)
    result = list(
        middleware.process_spider_output(response, [request, item], crawler.spider)
    )
    assert not crawler.stats.get_value("offsite_requests_per_seed/domains")
    assert not crawler.stats.get_value("offsite_requests_per_seed/filtered")
    assert result[0] == request
    assert result[1] == item
    assert middleware.allowed_domains_per_seed == {
        "https://example.com/1": {"example.com"}
    }
    assert request.meta["seed"] == request.url

    # "seed" in meta, domain allowed
    crawler.stats = StatsCollector(crawler)
    middleware = OffsiteRequestsPerSeedMiddleware(crawler)
    seed = "https://example.com/1"
    middleware.allowed_domains_per_seed = defaultdict(set, {seed: {"example.com"}})
    request = Request(url="https://example.com/2", meta={"seed": seed})

    response = Response(url=request.url, request=request)
    result = list(
        middleware.process_spider_output(response, [request, item], crawler.spider)
    )
    assert not crawler.stats.get_value("offsite_requests_per_seed/domains")
    assert not crawler.stats.get_value("offsite_requests_per_seed/filtered")
    assert result[0] == request
    assert result[1] == item
    assert middleware.allowed_domains_per_seed == {seed: {"example.com"}}
    assert request.meta["seed"] == seed

    # "seed" in meta, domain disallowed
    crawler.stats = StatsCollector(crawler)
    middleware = OffsiteRequestsPerSeedMiddleware(crawler)
    seed = "https://example.com/1"
    request = Request(url="https://example_1.com/1", meta={"seed": seed})
    response = Response(url=request.url, request=request)
    result = list(
        middleware.process_spider_output(response, [request, item], crawler.spider)
    )
    assert crawler.stats.get_value("offsite_requests_per_seed/domains") == 1
    assert crawler.stats.get_value("offsite_requests_per_seed/filtered") == 1
    assert result == [item]
    assert middleware.allowed_domains_per_seed == {}
    assert request.meta["seed"] == seed

    # seed not in meta
    crawler.stats = StatsCollector(crawler)
    middleware = OffsiteRequestsPerSeedMiddleware(crawler)
    request = Request(url="https://example.com/1")

    response = Response(url=request.url, request=request)
    result = list(
        middleware.process_spider_output(response, [request, item], crawler.spider)
    )
    assert result[0] == request
    assert result[1] == item
    assert middleware.allowed_domains_per_seed == {}
    assert "seed" not in request.meta
    assert not crawler.stats.get_value("offsite_requests_per_seed/domains")
    assert not crawler.stats.get_value("offsite_requests_per_seed/filtered")

    # "seed" in meta, seed_domains are in meta, seed_domain allowed
    crawler.stats = StatsCollector(crawler)
    middleware = OffsiteRequestsPerSeedMiddleware(crawler)
    seed = "https://example.com/1"
    request = Request(
        url="https://example_1.com/1",
        meta={"seed": seed, "seed_domains": {"example_1.com"}},
    )
    response = Response(url=request.url, request=request)
    result = list(
        middleware.process_spider_output(response, [request, item], crawler.spider)
    )
    assert not crawler.stats.get_value("offsite_requests_per_seed/domains")
    assert not crawler.stats.get_value("offsite_requests_per_seed/filtered")
    assert result[0] == request
    assert result[1] == item
    assert middleware.allowed_domains_per_seed == {seed: {"example_1.com"}}
    assert request.meta["seed"] == seed

    # "seed" in meta, seed_domains are in meta, seed_domain disallowed
    crawler.stats = StatsCollector(crawler)
    middleware = OffsiteRequestsPerSeedMiddleware(crawler)
    seed = "https://example.com/1"
    request = Request(
        url="https://example_1.com/1",
        meta={"seed": seed, "seed_domains": {"example.com"}},
    )
    response = Response(url=request.url, request=request)
    result = list(
        middleware.process_spider_output(response, [request, item], crawler.spider)
    )
    assert crawler.stats.get_value("offsite_requests_per_seed/domains") == 1
    assert crawler.stats.get_value("offsite_requests_per_seed/filtered") == 1
    assert result == [item]
    assert middleware.allowed_domains_per_seed == {seed: {"example.com"}}
    assert request.meta["seed"] == seed

    # Offsite request - 1st offsite request is NOT filtered out to extract article
    crawler.stats = StatsCollector(crawler)
    middleware = OffsiteRequestsPerSeedMiddleware(crawler)
    seed = "https://example.com/1"
    seed_request = Request(
        url=seed,
        meta={"seed": seed, "seed_domains": {"example.com"}},
    )
    seed_response = Response(url=seed, request=seed_request)
    request = Request(
        url="https://another-example.com",
        meta={"seed": seed, "seed_domains": {"example.com"}},
    )
    item = Article(url="https://another-example.com")
    result = list(
        middleware.process_spider_output(seed_response, [request, item], crawler.spider)
    )
    assert crawler.stats.get_value("offsite_requests_per_seed/domains") is None
    assert crawler.stats.get_value("offsite_requests_per_seed/filtered") is None
    assert result[0] == request
    assert result[1] == item
    assert middleware.allowed_domains_per_seed == {seed: {"example.com"}}
    assert request.meta["seed"] == seed

    # Offsite request - consequent offsite request are filtered out
    crawler.stats = StatsCollector(crawler)
    middleware = OffsiteRequestsPerSeedMiddleware(crawler)
    seed = "https://example.com/1"
    prev_request = Request(
        url="https://another-example.com",
        meta={"seed": seed, "seed_domains": {"example.com"}},
    )
    prev_response = Response(url="https://another-example.com", request=prev_request)
    request = Request(
        url="https://another-example.com/page-2",
        meta={"seed": seed, "seed_domains": {"example.com"}},
    )
    result = list(
        middleware.process_spider_output(prev_response, [request, item], crawler.spider)
    )
    assert crawler.stats.get_value("offsite_requests_per_seed/domains") == 1
    assert crawler.stats.get_value("offsite_requests_per_seed/filtered") == 1
    assert result == [item]
    assert middleware.allowed_domains_per_seed == {seed: {"example.com"}}
    assert request.meta["seed"] == seed


@pytest.mark.asyncio
async def result_as_async_gen(middleware, response, result, spider):
    async def async_generator():
        for r in result:
            yield r

    processed_result = []
    async for processed_request in middleware.process_spider_output_async(
        response, async_generator(), spider
    ):
        processed_result.append(processed_request)
    return processed_result


@pytest.mark.asyncio
async def test_offsite_requests_per_seed_middleware_async():
    class TestSpider(Spider):
        name = "test"

    crawler = get_crawler()
    crawler.spider = TestSpider()
    crawler.stats = StatsCollector(crawler)
    crawler.spider.settings = Settings({"OFFSITE_REQUESTS_PER_SEED_ENABLED": True})
    middleware = OffsiteRequestsPerSeedMiddleware(crawler)

    # no result
    request = Request(url="https://example.com/1")
    response = Response(url=request.url, request=request)
    result = await result_as_async_gen(middleware, response, [], crawler.spider)
    assert not crawler.stats.get_value("offsite_requests_per_seed/domains")
    assert not crawler.stats.get_value("offsite_requests_per_seed/filtered")
    assert result == []
    assert middleware.allowed_domains_per_seed == {}
    assert "seed_url" not in request.meta

    # is_seed_request: True, domain allowed
    seed = "https://example.com/1"
    request = Request(
        url="https://example.com/1", meta={"is_seed_request": True, "seed": seed}
    )
    item = Article(url="https://example.com/article")
    response = Response(url=request.url, request=request)
    result = await result_as_async_gen(
        middleware, response, [request, item], crawler.spider
    )
    assert not crawler.stats.get_value("offsite_requests_per_seed/domains")
    assert not crawler.stats.get_value("offsite_requests_per_seed/filtered")
    assert result[0] == request
    assert result[1] == item
    assert middleware.allowed_domains_per_seed == {
        "https://example.com/1": {"example.com"}
    }
    assert request.meta["seed"] == request.url

    # "seed" in meta, domain allowed
    crawler.stats = StatsCollector(crawler)
    middleware = OffsiteRequestsPerSeedMiddleware(crawler)
    seed = "https://example.com/1"
    middleware.allowed_domains_per_seed = defaultdict(set, {seed: {"example.com"}})
    request = Request(url="https://example.com/2", meta={"seed": seed})

    response = Response(url=request.url, request=request)
    result = await result_as_async_gen(
        middleware, response, [request, item], crawler.spider
    )
    assert not crawler.stats.get_value("offsite_requests_per_seed/domains")
    assert not crawler.stats.get_value("offsite_requests_per_seed/filtered")
    assert result[0] == request
    assert result[1] == item
    assert middleware.allowed_domains_per_seed == {seed: {"example.com"}}
    assert request.meta["seed"] == seed

    # "seed" in meta, domain disallowed
    crawler.stats = StatsCollector(crawler)
    middleware = OffsiteRequestsPerSeedMiddleware(crawler)
    seed = "https://example.com/1"
    request = Request(url="https://example_1.com/1", meta={"seed": seed})
    response = Response(url=request.url, request=request)
    result = await result_as_async_gen(
        middleware, response, [request, item], crawler.spider
    )
    assert crawler.stats.get_value("offsite_requests_per_seed/domains") == 1
    assert crawler.stats.get_value("offsite_requests_per_seed/filtered") == 1
    assert result == [item]
    assert middleware.allowed_domains_per_seed == {}
    assert request.meta["seed"] == seed

    # seed not in meta
    crawler.stats = StatsCollector(crawler)
    middleware = OffsiteRequestsPerSeedMiddleware(crawler)
    request = Request(url="https://example.com/1")

    response = Response(url=request.url, request=request)
    result = await result_as_async_gen(
        middleware, response, [request, item], crawler.spider
    )
    assert result[0] == request
    assert result[1] == item
    assert middleware.allowed_domains_per_seed == {}
    assert "seed" not in request.meta
    assert not crawler.stats.get_value("offsite_requests_per_seed/domains")
    assert not crawler.stats.get_value("offsite_requests_per_seed/filtered")

    # "seed" in meta, seed_domains are in meta, seed_domain allowed
    crawler.stats = StatsCollector(crawler)
    middleware = OffsiteRequestsPerSeedMiddleware(crawler)
    seed = "https://example.com/1"
    request = Request(
        url="https://example_1.com/1",
        meta={"seed": seed, "seed_domains": {"example_1.com"}},
    )
    response = Response(url=request.url, request=request)
    result = await result_as_async_gen(
        middleware, response, [request, item], crawler.spider
    )
    assert not crawler.stats.get_value("offsite_requests_per_seed/domains")
    assert not crawler.stats.get_value("offsite_requests_per_seed/filtered")
    assert result[0] == request
    assert result[1] == item
    assert middleware.allowed_domains_per_seed == {seed: {"example_1.com"}}
    assert request.meta["seed"] == seed

    # "seed" in meta, seed_domains are in meta, seed_domain disallowed
    crawler.stats = StatsCollector(crawler)
    middleware = OffsiteRequestsPerSeedMiddleware(crawler)
    seed = "https://example.com/1"
    request = Request(
        url="https://example_1.com/1",
        meta={"seed": seed, "seed_domains": {"example.com"}},
    )
    response = Response(url=request.url, request=request)
    result = await result_as_async_gen(
        middleware, response, [request, item], crawler.spider
    )
    assert crawler.stats.get_value("offsite_requests_per_seed/domains") == 1
    assert crawler.stats.get_value("offsite_requests_per_seed/filtered") == 1
    assert result == [item]
    assert middleware.allowed_domains_per_seed == {seed: {"example.com"}}
    assert request.meta["seed"] == seed

    # Offsite request - 1st offsite request is NOT filtered out to extract article
    crawler.stats = StatsCollector(crawler)
    middleware = OffsiteRequestsPerSeedMiddleware(crawler)
    seed = "https://example.com/1"
    seed_request = Request(
        url=seed,
        meta={"seed": seed, "seed_domains": {"example.com"}},
    )
    seed_response = Response(url=seed, request=seed_request)
    request = Request(
        url="https://another-example.com",
        meta={"seed": seed, "seed_domains": {"example.com"}},
    )
    item = Article(url="https://another-example.com")
    result = await result_as_async_gen(
        middleware, seed_response, [request, item], crawler.spider
    )
    assert crawler.stats.get_value("offsite_requests_per_seed/domains") is None
    assert crawler.stats.get_value("offsite_requests_per_seed/filtered") is None
    assert result[0] == request
    assert result[1] == item
    assert middleware.allowed_domains_per_seed == {seed: {"example.com"}}
    assert request.meta["seed"] == seed

    # Offsite request - consequent offsite request are filtered out
    crawler.stats = StatsCollector(crawler)
    middleware = OffsiteRequestsPerSeedMiddleware(crawler)
    seed = "https://example.com/1"
    prev_request = Request(
        url="https://another-example.com",
        meta={"seed": seed, "seed_domains": {"example.com"}},
    )
    prev_response = Response(url="https://another-example.com", request=prev_request)
    request = Request(
        url="https://another-example.com/page-2",
        meta={"seed": seed, "seed_domains": {"example.com"}},
    )
    result = await result_as_async_gen(
        middleware, prev_response, [request, item], crawler.spider
    )
    assert crawler.stats.get_value("offsite_requests_per_seed/domains") == 1
    assert crawler.stats.get_value("offsite_requests_per_seed/filtered") == 1
    assert result == [item]
    assert middleware.allowed_domains_per_seed == {seed: {"example.com"}}
    assert request.meta["seed"] == seed


@pytest.mark.parametrize(
    "meta, expected_is_seed_request, expected_seed",
    [
        ({"is_seed_request": True}, True, "https://example.com/1"),
        ({"is_seed_request": False, "seed": "test_seed"}, False, "test_seed"),
        ({}, True, "https://example.com/1"),
    ],
)
def test_track_seeds_process_start_requests(
    meta, expected_is_seed_request, expected_seed
):
    class TestSpider(Spider):
        name = "test"

    crawler = get_crawler()
    crawler.spider = TestSpider()
    crawler.stats = StatsCollector(crawler)
    middleware = TrackSeedsSpiderMiddleware(crawler)
    start_request_url = "https://example.com/1"
    start_request = Request(url=start_request_url, meta=meta)
    result = list(middleware.process_start_requests([start_request], TestSpider()))
    assert result[0].meta["is_seed_request"] == expected_is_seed_request
    assert result[0].meta["seed"] == expected_seed


@pytest.mark.parametrize(
    "input_response, expected_urls",
    (
        (
            Response(
                url="https://a.example",
                request=Request(
                    url="https://a.example",
                    cb_kwargs={
                        0: DynamicDeps({Article: Article(url="https://a.example")})  # type: ignore[dict-item]
                    },
                ),
            ),
            {"a.example"},
        ),
        (
            Response(
                url="https://a.example",
                request=Request(
                    url="https://a.example",
                    cb_kwargs={
                        0: DynamicDeps({Article: Article(url="https://b.example")})  # type: ignore[dict-item]
                    },
                ),
            ),
            {"a.example", "b.example"},
        ),
        (
            Response(
                url="https://a.example",
                request=Request(
                    url="https://a.example",
                    cb_kwargs={
                        0: DynamicDeps(
                            {
                                Article: Article(
                                    url="https://b.example",
                                    canonicalUrl="https://b.example",
                                )
                            }
                        )  # type: ignore[dict-item]
                    },
                ),
            ),
            {"a.example", "b.example"},
        ),
        (
            Response(
                url="https://a.example",
                request=Request(
                    url="https://a.example",
                    cb_kwargs={
                        0: DynamicDeps(
                            {
                                Article: Article(
                                    url="https://b.example",
                                    canonicalUrl="https://c.example",
                                )
                            }
                        )  # type: ignore[dict-item]
                    },
                ),
            ),
            {"a.example", "b.example", "c.example"},
        ),
        (
            Response(
                url="https://a.example",
                request=Request(
                    url="https://b.example",
                    cb_kwargs={
                        0: DynamicDeps(
                            {
                                Article: Article(
                                    url="https://c.example",
                                    canonicalUrl="https://d.example",
                                )
                            }
                        )  # type: ignore[dict-item]
                    },
                ),
            ),
            {"b.example", "c.example", "d.example"},
        ),
        (
            Response(
                url="https://a.example",
                request=Request(
                    url="https://b.example",
                    cb_kwargs={
                        0: DynamicDeps(
                            {
                                Product: Product(
                                    url="https://c.example",
                                    canonicalUrl="https://d.example",
                                )
                            }
                        )  # type: ignore[dict-item]
                    },
                ),
            ),
            {"b.example"},
        ),
    ),
)
def test_get_allowed_domains(input_response, expected_urls, caplog):
    class TestSpider(Spider):
        name = "test"

    caplog.clear()
    crawler = get_crawler()
    crawler.spider = TestSpider()
    crawler.stats = StatsCollector(crawler)
    crawler.spider.settings = Settings({"OFFSITE_REQUESTS_PER_SEED_ENABLED": True})
    logging.getLogger().setLevel(logging.DEBUG)

    middleware = OffsiteRequestsPerSeedMiddleware(crawler)
    result = middleware._get_allowed_domains(input_response)

    assert result == expected_urls
    item = input_response.request.cb_kwargs[0]
    if Article not in input_response.request.cb_kwargs[0]:
        assert caplog.messages[-1] == f"This type of item: {type(item)} is not allowed"


def test_from_crawler():
    class TestSpider(Spider):
        name = "test"

    crawler = get_crawler()
    crawler.spider = TestSpider()
    crawler.spider.settings = Settings({"OFFSITE_REQUESTS_PER_SEED_ENABLED": True})

    assert isinstance(
        OffsiteRequestsPerSeedMiddleware.from_crawler(crawler=crawler),
        OffsiteRequestsPerSeedMiddleware,
    )<|MERGE_RESOLUTION|>--- conflicted
+++ resolved
@@ -130,7 +130,6 @@
             },
         },
     )
-<<<<<<< HEAD
     article_request = Request(
         "https://example.com/article_1",
         priority=10,
@@ -161,7 +160,9 @@
                 "name": "Article And Navigation 1",
                 "probability": 0.1,
                 "page_type": "articleNavigation-heuristics",
-=======
+            },
+        },
+    )
     job_posting_request = Request(
         "https://example.com/job_1",
         priority=10,
@@ -181,7 +182,6 @@
                 "name": "Job Posting Navigation 1",
                 "probability": 0.1,
                 "page_type": "jobPostingNavigation",
->>>>>>> 9e0e658c
             },
         },
     )
@@ -227,14 +227,11 @@
         yield subcategory_request
         yield product_navigation_request
         yield product_navigation_heuristics_request
-<<<<<<< HEAD
         yield article_request
         yield article_navigation_request
         yield article_navigation_heuristics_request
-=======
         yield job_posting_request
         yield job_posting_navigation_request
->>>>>>> 9e0e658c
         yield custom_request
         yield unknown_request
 
@@ -247,14 +244,11 @@
         "- subCategories: 1\n"
         "- productNavigation: 1\n"
         "- productNavigation-heuristics: 1\n"
-<<<<<<< HEAD
         "- article: 1\n"
         "- articleNavigation: 1\n"
         "- articleNavigation-heuristics: 1\n"
-=======
         "- jobPosting: 1\n"
         "- jobPostingNavigation: 1\n"
->>>>>>> 9e0e658c
         "- some other page_type: 1\n"
         "- unknown: 1\n"
         "Structured Logs:\n"
@@ -318,7 +312,6 @@
         f'        "request_fingerprint": "{product_navigation_heuristics_request_fp}"\n'
         "      }\n"
         "    ],\n"
-<<<<<<< HEAD
         '    "article": [\n'
         "      {\n"
         '        "name": "Article 1",\n'
@@ -347,7 +340,8 @@
         '        "request_url": "https://example.com/article_and_navigation_1",\n'
         '        "request_priority": 10,\n'
         f'        "request_fingerprint": "{article_navigation_heuristics_request_fp}"\n'
-=======
+        "      }\n"
+        "    ],\n"
         '    "jobPosting": [\n'
         "      {\n"
         '        "name": "Job Posting 1",\n'
@@ -366,7 +360,6 @@
         '        "request_url": "https://example.com/job_navigation_1",\n'
         '        "request_priority": 10,\n'
         f'        "request_fingerprint": "{job_posting_navigation_request_fp}"\n'
->>>>>>> 9e0e658c
         "      }\n"
         "    ],\n"
         '    "some other page_type": [\n'
